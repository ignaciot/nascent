--- conflicted
+++ resolved
@@ -1,9 +1,5 @@
 # nf-core/nascent: Changelog
 
-<<<<<<< HEAD
-## v1.0 - 2019-04-16
-Initial release of nf-core/nascent, created with the [nf-core](http://nf-co.re/) template.
-=======
 The format is based on [Keep a Changelog](http://keepachangelog.com/en/1.0.0/)
 and this project adheres to [Semantic Versioning](http://semver.org/spec/v2.0.0.html).
 
@@ -17,5 +13,4 @@
 
 ### `Dependencies`
 
-### `Deprecated`
->>>>>>> c60f6c1d
+### `Deprecated`