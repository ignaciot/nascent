<<<<<<< HEAD
# ![nfcore/nascent](docs/images/nascent_logo.png)

[![Build Status](https://travis-ci.com/nf-core/nascent.svg?branch=master)](https://travis-ci.com/nf-core/nascent)
[![Nextflow](https://img.shields.io/badge/nextflow-%E2%89%A50.32.0-brightgreen.svg)](https://www.nextflow.io/)
[![DOI](https://zenodo.org/badge/157735234.svg)](https://zenodo.org/badge/latestdoi/157735234)
=======
# ![nf-core/nascent](docs/images/nf-core-nascent_logo.png)

**Nascent Transcription Processing Pipeline**.

[![GitHub Actions CI Status](https://github.com/nf-core/nascent/workflows/nf-core%20CI/badge.svg)](https://github.com/nf-core/nascent/actions)
[![GitHub Actions Linting Status](https://github.com/nf-core/nascent/workflows/nf-core%20linting/badge.svg)](https://github.com/nf-core/nascent/actions)
[![Nextflow](https://img.shields.io/badge/nextflow-%E2%89%A519.10.0-brightgreen.svg)](https://www.nextflow.io/)
>>>>>>> c60f6c1d

[![install with bioconda](https://img.shields.io/badge/install%20with-bioconda-brightgreen.svg)](http://bioconda.github.io/)
[![Docker](https://img.shields.io/docker/automated/nfcore/nascent.svg)](https://hub.docker.com/r/nfcore/nascent)
![Singularity Container available](
https://img.shields.io/badge/singularity-available-7E4C74.svg)

<<<<<<< HEAD
### Introduction
This nascent transcription processing pipeline is built using [Nextflow](https://www.nextflow.io), a workflow tool to run tasks across multiple compute infrastructures in a very portable manner. It comes with docker / singularity containers making installation trivial and results highly reproducible.
=======
## Introduction

The pipeline is built using [Nextflow](https://www.nextflow.io), a workflow tool to run tasks across multiple compute infrastructures in a very portable manner. It comes with docker containers making installation trivial and results highly reproducible.
>>>>>>> c60f6c1d

## Quick Start

i. Install [`nextflow`](https://nf-co.re/usage/installation)

ii. Install either [`Docker`](https://docs.docker.com/engine/installation/) or [`Singularity`](https://www.sylabs.io/guides/3.0/user-guide/) for full pipeline reproducibility (please only use [`Conda`](https://conda.io/miniconda.html) as a last resort; see [docs](https://nf-co.re/usage/configuration#basic-configuration-profiles))

iii. Download the pipeline and test it on a minimal dataset with a single command

```bash
nextflow run nf-core/nascent -profile test,<docker/singularity/conda/institute>
```

> Please check [nf-core/configs](https://github.com/nf-core/configs#documentation) to see if a custom config file to run nf-core pipelines already exists for your Institute. If so, you can simply use `-profile <institute>` in your command. This will enable either `docker` or `singularity` and set the appropriate execution settings for your local compute environment.

iv. Start running your own analysis!

<!-- TODO nf-core: Update the default command above used to run the pipeline -->

```bash
nextflow run nf-core/nascent -profile <docker/singularity/conda/institute> --reads '*_R{1,2}.fastq.gz' --genome GRCh37
```

See [usage docs](docs/usage.md) for all of the available options when running the pipeline.

<<<<<<< HEAD
#### Reference
=======
## Documentation

The nf-core/nascent pipeline comes with documentation about the pipeline, found in the `docs/` directory:
>>>>>>> c60f6c1d

If you have used this pipeline in your research, please cite it using the DOI mentioned above.

### Documentation
The nf-core/nascent pipeline comes with documentation about the pipeline, found in the `docs/` directory:
1. [Installation](https://nf-co.re/usage/installation)
2. Pipeline configuration
    * [Local installation](https://nf-co.re/usage/local_installation)
    * [Adding your own system config](https://nf-co.re/usage/adding_own_config)
    * [Reference genomes](https://nf-co.re/usage/reference_genomes)
3. [Running the pipeline](docs/usage.md)
4. [Output and how to interpret the results](docs/output.md)
5. [Troubleshooting](https://nf-co.re/usage/troubleshooting)

This pipeline is designed to process the sequencing output of nascent transcription assays, like GRO-seq or PRO-seq. It produces bedGraph- and bigWig-fomatted outputs after mapping strand-specific reads, as well as other useful outputs like quality control reports or IGV-ready (Integrative Genomics Viewer) tdf files.

### Quick start

Edit the appropriate config file, e.g. `conf/slurm_grch38.config`, to ensure the proper paths are set for genome reference files and other executables (look for all mentions of `COMPLETE_*`). Variable names should hopefully be self-explanatory. You can specify the Nextflow working directory and output directory with flags. Note you must also now specify the email to which the report will be sent for the run.

    nextflow run nf-core/nascent --reads '*_R{1,2}.fastq.gz' -profile standard,docker

## Arguments

### Required Arguments
| Argument  | Usage                            | Description                                                          |
|-----------|----------------------------------|----------------------------------------------------------------------|
| -profile  | \<base,slurm\>                    | Configuration profile to use.                                       |
| --fastqs  | \</project/\*\_{R1,R2}\*.fastq\> | Directory pattern for fastq files.                                   |
| --sras    | \</project/\*.sra\>              | Directory pattern for sra files.                                     |
| --genome_id | \<'hg38'>                      | Genome ID to which the samples will be mapped (e.g. hg38, mm10, rn6).|
| --workdir | \</project/tmp/\>                | Nextflow working directory where all intermediate files are saved.   |
| --email   | \<EMAIL\>                        | Where to send workflow report email.                                 |

### Save Options
| Arguments  | Usage         | Description                                               |
|------------|---------------|-----------------------------------------------------------|
| --outdir   | \</project/\> | Specifies where to save the output from the nextflow run. |
| --savefq   |               | Compresses and saves raw fastq reads.                     |
| --saveTrim |               | Compresses and saves trimmed fastq reads.                 |
| --saveAll  |               | Compresses and saves all fastq reads.                     |
| --skipBAM  |               | Skips saving BAM files (only save CRAM). Default=False    |

### Input File Options
| Arguments    | Usage       | Description                                                                  |
|--------------|-------------|------------------------------------------------------------------------------|
| --singleEnd  |             | Specifies that the input files are not paired reads (default is paired-end). |
| --flip       |             | Reverse complements each strand. Necessary for some library preps.           |

### Performance Options

| Arguments       | Usage       | Description                                             |
|-----------------|-------------|---------------------------------------------------------|
| --threadfqdump  |             | Runs multi-threading for fastq-dump for sra processing. |

### QC Options

| Arguments       | Usage       | Description                                             |
|-----------------|-------------|---------------------------------------------------------|
| --skipMultiQC   |             | Skip running MultiQC.                                   |
| --skipRSeQC     |             | Skip running RSeQC.                                     |

## Credits
<<<<<<< HEAD
nf-core/nascent was originally written by Ignacio Tripodi ([@ignaciot](https://github.com/ignaciot)) and Margaret Gruca ([@magruca](https://github.com/magruca)).

Many thanks to the nf-core team and all who provided invaluable feedback and assistance along the way, particularly to [@apeltzer](https://github.com/apeltzer), [@ewels](https://github.com/ewels), [@drpatelh](https://github.com/drpatelh), and [@pditommaso](https://github.com/pditommaso).
=======

nf-core/nascent was originally written by Ignacio Tripodi, Margaret Gruca.

## Contributions and Support

If you would like to contribute to this pipeline, please see the [contributing guidelines](.github/CONTRIBUTING.md).

For further information or help, don't hesitate to get in touch on [Slack](https://nfcore.slack.com/channels/nascent) (you can join with [this invite](https://nf-co.re/join/slack)).

## Citation

<!-- TODO nf-core: Add citation for pipeline after first release. Uncomment lines below and update Zenodo doi. -->
<!-- If you use  nf-core/nascent for your analysis, please cite it using the following doi: [10.5281/zenodo.XXXXXX](https://doi.org/10.5281/zenodo.XXXXXX) -->

You can cite the `nf-core` publication as follows:

> **The nf-core framework for community-curated bioinformatics pipelines.**
>
> Philip Ewels, Alexander Peltzer, Sven Fillinger, Harshil Patel, Johannes Alneberg, Andreas Wilm, Maxime Ulysse Garcia, Paolo Di Tommaso & Sven Nahnsen.
>
> _Nat Biotechnol._ 2020 Feb 13. doi: [10.1038/s41587-020-0439-x](https://dx.doi.org/10.1038/s41587-020-0439-x).  
> ReadCube: [Full Access Link](https://rdcu.be/b1GjZ)
>>>>>>> c60f6c1d
<|MERGE_RESOLUTION|>--- conflicted
+++ resolved
@@ -1,10 +1,3 @@
-<<<<<<< HEAD
-# ![nfcore/nascent](docs/images/nascent_logo.png)
-
-[![Build Status](https://travis-ci.com/nf-core/nascent.svg?branch=master)](https://travis-ci.com/nf-core/nascent)
-[![Nextflow](https://img.shields.io/badge/nextflow-%E2%89%A50.32.0-brightgreen.svg)](https://www.nextflow.io/)
-[![DOI](https://zenodo.org/badge/157735234.svg)](https://zenodo.org/badge/latestdoi/157735234)
-=======
 # ![nf-core/nascent](docs/images/nf-core-nascent_logo.png)
 
 **Nascent Transcription Processing Pipeline**.
@@ -12,21 +5,15 @@
 [![GitHub Actions CI Status](https://github.com/nf-core/nascent/workflows/nf-core%20CI/badge.svg)](https://github.com/nf-core/nascent/actions)
 [![GitHub Actions Linting Status](https://github.com/nf-core/nascent/workflows/nf-core%20linting/badge.svg)](https://github.com/nf-core/nascent/actions)
 [![Nextflow](https://img.shields.io/badge/nextflow-%E2%89%A519.10.0-brightgreen.svg)](https://www.nextflow.io/)
->>>>>>> c60f6c1d
 
 [![install with bioconda](https://img.shields.io/badge/install%20with-bioconda-brightgreen.svg)](http://bioconda.github.io/)
 [![Docker](https://img.shields.io/docker/automated/nfcore/nascent.svg)](https://hub.docker.com/r/nfcore/nascent)
 ![Singularity Container available](
 https://img.shields.io/badge/singularity-available-7E4C74.svg)
 
-<<<<<<< HEAD
-### Introduction
-This nascent transcription processing pipeline is built using [Nextflow](https://www.nextflow.io), a workflow tool to run tasks across multiple compute infrastructures in a very portable manner. It comes with docker / singularity containers making installation trivial and results highly reproducible.
-=======
 ## Introduction
 
 The pipeline is built using [Nextflow](https://www.nextflow.io), a workflow tool to run tasks across multiple compute infrastructures in a very portable manner. It comes with docker containers making installation trivial and results highly reproducible.
->>>>>>> c60f6c1d
 
 ## Quick Start
 
@@ -52,13 +39,9 @@
 
 See [usage docs](docs/usage.md) for all of the available options when running the pipeline.
 
-<<<<<<< HEAD
-#### Reference
-=======
 ## Documentation
 
 The nf-core/nascent pipeline comes with documentation about the pipeline, found in the `docs/` directory:
->>>>>>> c60f6c1d
 
 If you have used this pipeline in your research, please cite it using the DOI mentioned above.
 
@@ -122,13 +105,9 @@
 | --skipRSeQC     |             | Skip running RSeQC.                                     |
 
 ## Credits
-<<<<<<< HEAD
 nf-core/nascent was originally written by Ignacio Tripodi ([@ignaciot](https://github.com/ignaciot)) and Margaret Gruca ([@magruca](https://github.com/magruca)).
 
 Many thanks to the nf-core team and all who provided invaluable feedback and assistance along the way, particularly to [@apeltzer](https://github.com/apeltzer), [@ewels](https://github.com/ewels), [@drpatelh](https://github.com/drpatelh), and [@pditommaso](https://github.com/pditommaso).
-=======
-
-nf-core/nascent was originally written by Ignacio Tripodi, Margaret Gruca.
 
 ## Contributions and Support
 
@@ -148,5 +127,4 @@
 > Philip Ewels, Alexander Peltzer, Sven Fillinger, Harshil Patel, Johannes Alneberg, Andreas Wilm, Maxime Ulysse Garcia, Paolo Di Tommaso & Sven Nahnsen.
 >
 > _Nat Biotechnol._ 2020 Feb 13. doi: [10.1038/s41587-020-0439-x](https://dx.doi.org/10.1038/s41587-020-0439-x).  
-> ReadCube: [Full Access Link](https://rdcu.be/b1GjZ)
->>>>>>> c60f6c1d
+> ReadCube: [Full Access Link](https://rdcu.be/b1GjZ)