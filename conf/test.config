/*
 * -------------------------------------------------
 *  Nextflow config file for running tests
 * -------------------------------------------------
 * Defines bundled input files and everything required
 * to run a fast and simple test. Use as follows:
 *   nextflow run nf-core/nascent -profile test,<docker/singularity>
 */

params {
<<<<<<< HEAD
  // Limit resources so that this can run on Travis
=======
  config_profile_name = 'Test profile'
  config_profile_description = 'Minimal test dataset to check pipeline function'
  // Limit resources so that this can run on GitHub Actions
>>>>>>> c60f6c1d
  max_cpus = 2
  max_memory = 6.GB
  max_time = 48.h

  // Input data
<<<<<<< HEAD
  singleEnd = true
  threadfqdump = false
=======
  // TODO nf-core: Specify the paths to your test data on nf-core/test-datasets
  // TODO nf-core: Give any required params for the test so that command line flags are not needed
  single_end = false
>>>>>>> c60f6c1d
  readPaths = [
    ['SRR4012402', ['https://raw.githubusercontent.com/nf-core/test-datasets/nascent/testdata/SRR4012402.fastq']],
]
  fasta = 'https://raw.githubusercontent.com/nf-core/test-datasets/nascent/reference/chr21.fa'
}<|MERGE_RESOLUTION|>--- conflicted
+++ resolved
@@ -8,26 +8,16 @@
  */
 
 params {
-<<<<<<< HEAD
-  // Limit resources so that this can run on Travis
-=======
   config_profile_name = 'Test profile'
   config_profile_description = 'Minimal test dataset to check pipeline function'
   // Limit resources so that this can run on GitHub Actions
->>>>>>> c60f6c1d
   max_cpus = 2
   max_memory = 6.GB
   max_time = 48.h
 
   // Input data
-<<<<<<< HEAD
   singleEnd = true
   threadfqdump = false
-=======
-  // TODO nf-core: Specify the paths to your test data on nf-core/test-datasets
-  // TODO nf-core: Give any required params for the test so that command line flags are not needed
-  single_end = false
->>>>>>> c60f6c1d
   readPaths = [
     ['SRR4012402', ['https://raw.githubusercontent.com/nf-core/test-datasets/nascent/testdata/SRR4012402.fastq']],
 ]
