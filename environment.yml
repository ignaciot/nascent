<<<<<<< HEAD
=======
# You can use this file to create a conda environment for this pipeline:
#   conda env create -f environment.yml
>>>>>>> c60f6c1d
name: nf-core-nascent-1.0
channels:
  - conda-forge
  - bioconda
  - defaults
dependencies:
<<<<<<< HEAD
  - fastqc=0.11.8
  - multiqc=1.7
  - hisat2=2.1.0
  - samtools=1.9
  - preseq=2.0.3
  - seqkit=0.10.1
  - bedtools=2.28.0
  - igvtools=2.3.93
  - bbmap=38.22
  - fastx_toolkit=0.0.14
  - sra-tools=2.9.1
  - rseqc=3.0.0
=======
  - conda-forge::python=3.7.3
  - conda-forge::markdown=3.1.1
  - conda-forge::pymdown-extensions=6.0
  - conda-forge::pygments=2.5.2
  # TODO nf-core: Add required software dependencies here
  - bioconda::fastqc=0.11.8
  - bioconda::multiqc=1.7
>>>>>>> c60f6c1d
<|MERGE_RESOLUTION|>--- conflicted
+++ resolved
@@ -1,15 +1,16 @@
-<<<<<<< HEAD
-=======
 # You can use this file to create a conda environment for this pipeline:
 #   conda env create -f environment.yml
->>>>>>> c60f6c1d
 name: nf-core-nascent-1.0
 channels:
   - conda-forge
   - bioconda
   - defaults
 dependencies:
-<<<<<<< HEAD
+  - conda-forge::python=3.7.3
+  - conda-forge::markdown=3.1.1
+  - conda-forge::pymdown-extensions=6.0
+  - conda-forge::pygments=2.5.2
+  # TODO nf-core: Add required software dependencies here
   - fastqc=0.11.8
   - multiqc=1.7
   - hisat2=2.1.0
@@ -21,13 +22,4 @@
   - bbmap=38.22
   - fastx_toolkit=0.0.14
   - sra-tools=2.9.1
-  - rseqc=3.0.0
-=======
-  - conda-forge::python=3.7.3
-  - conda-forge::markdown=3.1.1
-  - conda-forge::pymdown-extensions=6.0
-  - conda-forge::pygments=2.5.2
-  # TODO nf-core: Add required software dependencies here
-  - bioconda::fastqc=0.11.8
-  - bioconda::multiqc=1.7
->>>>>>> c60f6c1d
+  - rseqc=3.0.0